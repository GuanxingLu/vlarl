--- conflicted
+++ resolved
@@ -67,13 +67,8 @@
     --temperature 1.5 \
     --num_epochs 1 \
     --value_init_steps 5 \
-<<<<<<< HEAD
     --learning_rate 5e-5 \
     --value_learning_rate 1e-4 \
-=======
-    --learning_rate 5e-6 \
-    --value_learning_rate 5e-5 \
->>>>>>> 62c2b1cd
     --max_grad_norm 1.0 \
     --num_steps 128 \
     --max_env_length 150 \
@@ -91,16 +86,12 @@
     --value_use_lora False \
     --clip_vloss False \
     --norm_adv False \
-<<<<<<< HEAD
     --use_curriculum True \
     --curriculum_temp 0.5 \
     --curriculum_min_prob 0.05 \
     --success_history_window 10 \
     --curriculum_recompute_freq 20 \
-    --save_freq 10 \
-=======
     --save_freq 20 \
->>>>>>> 62c2b1cd
     --save_video True \
     --use_wandb True \
     --wandb_offline False \
